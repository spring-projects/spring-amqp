<?xml version="1.0" encoding="UTF-8"?>
<chapter xmlns="http://docbook.org/ns/docbook" version="5.0" xml:id="amqp"
    xmlns:xlink="http://www.w3.org/1999/xlink">
  <title>Using Spring AMQP</title>

  <para>In this chapter, we will explore the interfaces and classes that are the
  essential components for developing applications with Spring AMQP.</para>

  <section>
    <title>AMQP Abstractions</title>

    <para>Spring AMQP consists of a handful of modules, each represented by a
    JAR in the distribution. These modules are: spring-amqp, spring-rabbit and
    spring-erlang. The 'spring-amqp' module contains the
    <literal>org.springframework.amqp.core</literal> package. Within that
    package, you will find the classes that represent the core AMQP "model".
    Our intention is to provide generic abstractions that do not rely on any
    particular AMQP broker implementation or client library. End user code
    will be more portable across vendor implementations as it can be developed
    against the abstraction layer only. These abstractions are then used
    implemented by broker-specific modules, such as 'spring-rabbit'. For the
    1.0 release there is only a RabbitMQ implementation however the
    abstractions have been validated in .NET using Apache Qpid in addition to
    RabbitMQ. Since AMQP operates at the protocol level in principle the
    RabbitMQ client can be used with any broker that supports the same
    protocol version, but we do not test any other brokers at present.</para>

    <para>The overview here assumes that you are already familiar with the
    basics of the AMQP specification already. If you are not, then have a look
    at the resources listed in <xref linkend="resources" /></para>

    <sect2>
      <title>Message</title>

      <para>The 0-8 and 0-9-1 AMQP specifications do not define a Message
      class or interface. Instead, when performing an operation such as
      '<literal>
          <methodname>basicPublish</methodname>
        </literal>', the content is passed as a byte-array argument and
      additional properties are passed in as separate arguments. Spring AMQP
      defines a Message class as part of a more general AMQP domain model
      representation. The purpose of the Message class is to simply
      encapsulate the body and properties within a single instance so that the
      API can in turn be simpler. The Message class definition is quite
      straightforward.</para>

      <programlisting language="java"><![CDATA[public class Message {

    private final MessageProperties messageProperties;

    private final byte[] body;

    public Message(byte[] body, MessageProperties messageProperties) {
        this.body = body;
        this.messageProperties = messageProperties;
    }

    public byte[] getBody() {
        return this.body;
    }

    public MessageProperties getMessageProperties() {
        return this.messageProperties;
    }
}]]></programlisting>

      <para>The <interfacename>MessageProperties</interfacename> interface
      defines several common properties such as 'messageId', 'timestamp',
      'contentType', and several more. Those properties can also be extended
      with user-defined 'headers' by calling the <methodname>setHeader(String
      key, Object value)</methodname> method.</para>
    </sect2>

    <sect2>
      <title>Exchange</title>

      <para>The <interfacename>Exchange</interfacename> interface represents
      an AMQP Exchange, which is what a Message Producer sends to. Each
      Exchange within a virtual host of a broker will have a unique name as
      well as a few other properties:</para>

      <programlisting language="java"><![CDATA[public interface Exchange {

    String getName();

    String getExchangeType();

    boolean isDurable();

    boolean isAutoDelete();

    Map<String, Object> getArguments();

}]]></programlisting>

      <para>As you can see, an Exchange also has a 'type' represented by constants
      defined in <classname>ExchangeTypes</classname>. The basic types are:
      <literal>Direct</literal>, <literal>Topic</literal>,
      <literal>Fanout</literal>, and <literal>Headers</literal>.
      In the core package you will find
      implementations of the <interfacename>Exchange</interfacename> interface
      for each of those types. The behavior varies across these Exchange types
      in terms of how they handle bindings to Queues. For example, a Direct exchange allows
      for a Queue to be bound by a fixed routing key (often the Queue's name).
      A Topic exchange supports bindings with routing patterns that may
      include the '*' and '#' wildcards for 'exactly-one' and 'zero-or-more',
      respectively. The Fanout exchange publishes to all Queues that are bound
      to it without taking any routing key into consideration. For much more
      information about these and the other Exchange types, check out <xref
      linkend="resources" />.</para>

      <note>
        <para>The AMQP specification also requires that any broker provide a
        "default" Direct Exchange that has no name. All Queues that are
        declared will be bound to that default Exchange with their names as
        routing keys. You will learn more about the default Exchange's usage
        within Spring AMQP in <xref linkend="amqp-template" />.</para>
      </note>
    </sect2>

    <sect2>
      <title>Queue</title>

      <para>The <classname>Queue</classname> class represents the component
      from which a Message Consumer receives Messages. Like the various
      Exchange classes, our implementation is intended to be an abstract
      representation of this core AMQP type.</para>

      <programlisting language="java"><![CDATA[public class Queue  {

    private final String name;

    private volatile boolean durable;

    private volatile boolean exclusive;

    private volatile boolean autoDelete;

    private volatile Map<String, Object> arguments;

    /**
     * The queue is durable, non-exclusive and non auto-delete.
     *
     * @param name the name of the queue.
     */
    public Queue(String name) {
        this(name, true, false, false);
    }

    // Getters and Setters omitted for brevity

]]></programlisting>

      <para>Notice that the constructor takes the Queue name. Depending on the
      implementation, the admin template may provide methods for generating a
      uniquely named Queue. Such Queues can be useful as a "reply-to" address
      or other <emphasis>temporary</emphasis> situations. For that reason, the
      'exclusive' and 'autoDelete' properties of an auto-generated Queue would
      both be set to 'true'.</para>

      <note>See the section on queues in <xref linkend="broker-configuration" />
      for information about declaring queues using namespace support, including
      queue arguments.</note>
    </sect2>

    <sect2>
      <title>Binding</title>

      <para>Given that a producer sends to an Exchange and a consumer receives
      from a Queue, the bindings that connect Queues to Exchanges are critical
      for connecting those producers and consumers via messaging. In Spring
      AMQP, we define a <classname>Binding</classname> class to represent
      those connections. Let's review the basic options for binding Queues to
      Exchanges.</para>

      <para>You can bind a Queue to a DirectExchange with a fixed routing
      key.</para>

      <programlisting language="java"><![CDATA[new Binding(someQueue, someDirectExchange, "foo.bar")]]></programlisting>

      <para>You can bind a Queue to a TopicExchange with a routing
      pattern.</para>

      <programlisting language="java"><![CDATA[new Binding(someQueue, someTopicExchange, "foo.*")]]></programlisting>

      <para>You can bind a Queue to a FanoutExchange with no routing
      key.</para>

      <programlisting language="java"><![CDATA[new Binding(someQueue, someFanoutExchange)]]></programlisting>

      <para>We also provide a <classname>BindingBuilder</classname> to
      facilitate a "fluent API" style.</para>

      <programlisting language="java"><![CDATA[Binding b = BindingBuilder.bind(someQueue).to(someTopicExchange).with("foo.*");]]></programlisting>

      <note>
        <para>The BindingBuilder class is shown above for clarity, but this
        style works well when using a static import for the 'bind()'
        method.</para>
      </note>

      <para>By itself, an instance of the Binding class is just holding the
      data about a connection. In other words, it is not an "active"
      component. However, as you will see later in <xref
      linkend="broker-configuration" />, Binding instances can be used by the
      <interfacename>AmqpAdmin</interfacename> class to actually trigger the
      binding actions on the broker. Also, as you will see in that same
      section, the Binding instances can be defined using Spring's
      <literal>@Bean</literal>-style within <literal>@Configuration</literal>
      classes. There is also a convenient base class which further simplifies
      that approach for generating AMQP-related bean definitions and
      recognizes the Queues, Exchanges, and Bindings so that they will all be
      declared on the AMQP broker upon application startup.</para>
    </sect2>

    <para>The <interfacename>AmqpTemplate</interfacename> is also defined
    within the core package. As one of the main components involved in actual
    AMQP messaging, it is discussed in detail in its own section (see <xref
    linkend="amqp-template" />).</para>
  </section>

  <section id="connections">
    <title>Connection and Resource Management</title>

    <para>Whereas the AMQP model we described in the previous section is
    generic and applicable to all implementations, when we get into the
    management of resources, the details are specific to the broker
    implementation. Therefore, in this section, we will be focusing on code
    that exists only within our "spring-rabbit" module since at this point,
    RabbitMQ is the only supported implementation.</para>

    <para>The central component for managing a connection to the
    RabbitMQ broker is the
    <interfacename>ConnectionFactory</interfacename> interface.  The
    responsibility of a
    <interfacename>ConnectionFactory</interfacename> implementation is
    to provide an instance of
    <classname>org.springframework.amqp.rabbit.connection.Connection</classname>
    which is a wrapper for
    <classname>com.rabbitmq.client.Connection</classname>. The
    only concrete implementation we provide is
    <classname>CachingConnectionFactory</classname> which, by default, establishes a
    single connection proxy that can be shared by the application. Sharing
    of the connection is possible since the "unit of work" for
    messaging with AMQP is actually a "channel" (in some ways, this is
    similar to the relationship between a Connection and a Session in
    JMS). As you can imagine, the connection instance provides a
    <methodname>createChannel</methodname> method. The
    <classname>CachingConnectionFactory</classname> implementation
    supports caching of those channels, and it maintains separate
    caches for channels based on whether they are transactional or not.
    When creating an instance of <classname>CachingConnectionFactory</classname>,
    the 'hostname' can be provided via the constructor. The 'username' and
    'password' properties should be provided as well. If you would like to
    configure the size of the channel cache (the default is 1), you could
    call the <methodname>setChannelCacheSize()</methodname> method here as well.</para>
	<para>
		Starting with <emphasis>version 1.3</emphasis>, the <classname>CachingConnectionFactory</classname>
<<<<<<< HEAD
		can be configured to cache connections together with their channels. In this case, each call to
		<code>createConnection()</code> creates a new connection (or retrieves an idle one from the cache).
		Closing a connection returns it to the cache (if the cache size has not been reached).
		Channels created on such connections are cached too. This might be
=======
		can be configured to cache connections as well as just channels. In this case, each call to
		<code>createConnection()</code> creates a new connection (or retrieves an idle one from the cache).
		Closing a connection returns it to the cache (if the cache size has not been reached).
		Channels created on such connections are cached too. The use of separate connections might be
>>>>>>> eebb190f
		useful in some environments, such as consuming from an HA cluster, in conjunction with a load balancer, to
		connect to different cluster members.
	</para>
	<important>
		When the cache mode is <code>CONNECTION</code>, automatic declaration of queues etc.
		(See <xref linkend="automatic-declaration" />) is NOT supported.
	</important>

    <programlisting language="java"><![CDATA[CachingConnectionFactory connectionFactory = new CachingConnectionFactory("somehost");
connectionFactory.setUsername("guest");
connectionFactory.setPassword("guest");

Connection connection = connectionFactory.createConnection();]]></programlisting>

    <para>When using XML, the configuration might look like this:</para>

    <programlisting language="xml"><![CDATA[<bean id="connectionFactory"
      class="org.springframework.amqp.rabbit.connection.CachingConnectionFactory">
    <constructor-arg value="somehost"/>
    <property name="username" value="guest"/>
    <property name="password" value="guest"/>
</bean>]]></programlisting>

    <note> There is also a <classname>SingleConnectionFactory</classname>
    implementation which is only available in the unit test code of the framework.
    It is simpler than <classname>CachingConnectionFactory</classname> since it does
    not cache channels, but it is not intended for practical usage
    outside of simple tests due to its lack of performance and resilience.
    If you find a need to implement your own <classname>ConnectionFactory</classname>
    for some reason, the <classname>AbstractConnectionFactory</classname>
    base class may provide a nice starting point.</note>
    <para>
    A <classname>ConnectionFactory</classname> can
    be created quickly and conveniently using the rabbit namespace:
    </para>
    <programlisting language="xml"><![CDATA[<rabbit:connection-factory id="connectionFactory"/>]]></programlisting>
    <para>
    In most cases this
    will be preferable since the framework can choose the best
    defaults for you. The created instance will be a
    <classname>CachingConnectionFactory</classname>.

    Keep in mind that the default cache size for channels is 1.
    If you want more channels to be cached set a larger value via the
    'channelCacheSize' property. In XML it would look like this:
    </para>
    <programlisting language="xml"><![CDATA[<bean id="connectionFactory"
      class="org.springframework.amqp.rabbit.connection.CachingConnectionFactory">
    <constructor-arg value="somehost"/>
    <property name="username" value="guest"/>
    <property name="password" value="guest"/>
    <property name="channelCacheSize" value="25"/>
</bean>]]></programlisting>
    <para>
        And with the namespace you can just add the 'channel-cache-size' attribute:
    </para>
    <programlisting language="xml"><![CDATA[<rabbit:connection-factory
    id="connectionFactory" channel-cache-size="25"/>]]></programlisting>
    <para>
        The default cache mode is CHANNEL, but you can configure it to cache
        connections instead; in this case, we use <code>connection-cache-size</code>:
    </para>
    <programlisting language="xml"><![CDATA[<rabbit:connection-factory
    id="connectionFactory" cache-mode="CONNECTION" connection-cache-size="25"/>]]></programlisting>
    <para>
        Host and port attributes can be provided using the namespace
    </para>
    <programlisting language="xml"><![CDATA[<rabbit:connection-factory
    id="connectionFactory" host="somehost" port="5672"/>]]></programlisting>
    <para>
	Alternatively, if running in a clustered environment, use the addresses
	attribute.
	</para>
    <programlisting language="xml"><![CDATA[<rabbit:connection-factory
    id="connectionFactory" addresses="host1:5672,host2:5672"/>]]></programlisting>

    <section>
      <title>Configuring the Underlying Client Connection Factory</title>
      <para>
        The <classname>CachingConnectionFactory</classname> uses an instance of the Rabbit
        client <classname>ConnectionFactory</classname>; a number of configuration properties
        are passed through (<code>host, port, userName, password, requestedHeartBeat</code> for
        example) when setting the equivalent property on the <classname>CachingConnectionFactory
        </classname>. To set other properties (<code>clientProperties</code> for example),
        define an instance of the rabbit factory and provide a reference to it using
        the appropriate constructor of the <classname>CachingConnectionFactory</classname>.
        When using the namespace as described above, provide a reference to the configured
        factory in the <code>connection-factory</code> attribute.
      </para>
      <programlisting language="xml"><![CDATA[<rabbit:connection-factory
      id="connectionFactory" connection-factory="rabbitConnectionFactory"/>]]></programlisting>
    </section>
    <section id="routing-connection-factory">
      <title>Routing Connection Factory</title>
      <para>
		  Starting with <emphasis>version 1.3</emphasis>, the <classname>AbstractRoutingConnectionFactory</classname>
		  has been introduced. This provides a mechanism to configure mappings for several
		  <interfacename>ConnectionFactories</interfacename> and determine a target <interfacename>ConnectionFactory</interfacename>
		  by some <code>lookupKey</code> at runtime. Typically, the implementation checks a thread-bound context.
		  For convenience, Spring AMQP provides the <classname>SimpleRoutingConnectionFactory</classname>,
		  which gets the current thread-bound <code>lookupKey</code> from the <classname>SimpleResourceHolder</classname>:
		  <programlisting language="xml"><![CDATA[<bean id="connectionFactory"
      class="org.springframework.amqp.rabbit.connection.SimpleRoutingConnectionFactory>
	<property name="targetConnectionFactories">
		<map>
			<entry key="#{connectionFactory1.virtualHost}" ref="connectionFactory1"/>
			<entry key="#{connectionFactory1.virtualHost}" ref="connectionFactory2"/>
		</map>
	</property>
</bean>

<rabbit:template id="template" connection-factory="connectionFactory" />]]></programlisting>
		  <programlisting language="java"><![CDATA[public class MyService {

	@Autowired
	private RabbitTemplate rabbitTemplate;

	public void service(String vHost, String payload) {
		SimpleResourceHolder.bind(rabbitTemplate.getConnectionFactory(), vHost);
		rabbitTemplate.convertAndSend(payload);
		SimpleResourceHolder.unbind(rabbitTemplate.getConnectionFactory());
	}

}]]></programlisting>
		  It is important to unbind the resource after use.
		  For more information see the JavaDocs of <classname>AbstractRoutingConnectionFactory</classname>.
      </para>
    </section>
    <section id="cf-pub-conf-ret">
      <title>Publisher Confirms and Returns</title>
      <para>
        Confirmed and returned messages are supported by setting the
        <classname>CachingConnectionFactory</classname>'s <code>publisherConfirms</code>
        and <code>publisherReturns</code> properties to 'true' respectively.
      </para>
        When these options are set, <interfacename>Channel</interfacename>s created by
        the factory are wrapped in an <interfacename>PublisherCallbackChannel</interfacename>
        which is used to facilitate the callbacks. When such a channel is obtained, the
        client can register a <interfacename>PublisherCallbackChannel.Listener</interfacename>
        with the <interfacename>Channel</interfacename>. The
        <interfacename>PublisherCallbackChannel</interfacename> implementation contains logic
        to route a confirm/return to the appropriate listener.
      <para>
        These features are explained further in the following sections.
      </para>
		<tip>
			For some more background information, please see the following blog
			post by the RabbitMQ team titled
			<ulink url="http://www.rabbitmq.com/blog/2011/02/10/introducing-publisher-confirms/">Introducing Publisher Confirms</ulink>.
		</tip>
    </section>
  </section>

  <section id="amqp-template">
    <title>AmqpTemplate</title>

    <para>As with many other high-level abstractions provided by the Spring
    Framework and related projects, Spring AMQP provides a "template" that
    plays a central role. The interface that defines the main operations is
    called <interfacename>AmqpTemplate</interfacename>. Those operations cover
    the general behavior for sending and receiving Messages. In other words,
    they are not unique to any implementation, hence the "AMQP" in the name.
    On the other hand, there are implementations of that interface that are
    tied to implementations of the AMQP protocol. Unlike JMS, which is an
    interface-level API itself, AMQP is a wire-level protocol. The
    implementations of that protocol provide their own client libraries, so
    each implementation of the template interface will depend on a particular
    client library. Currently, there is only a single implementation:
    <classname>RabbitTemplate</classname>. In the examples that follow, you
    will often see usage of an "AmqpTemplate", but when you look at the
    configuration examples, or any code excerpts where the template is
    instantiated and/or setters are invoked, you will see the implementation
    type (e.g. "RabbitTemplate").</para>

    <para>As mentioned above, the <interfacename>AmqpTemplate</interfacename>
    interface defines all of the basic operations for sending and receiving
    Messages. We will explore Message sending and reception, respectively, in
    the two sections that follow.</para>

    <section>
      <title>Publisher Confirms and Returns</title>
      <para>
        The <classname>RabbitTemplate</classname> implementation of <interfacename>AmqpTemplate</interfacename>
        supports Publisher Confirms and Returns.
      </para>
      <para>
        For returned messages, the template's
        <code>mandatory</code> property must be set to 'true', and it requires
        a <classname>CachingConnectionFactory</classname> that has its
        <code>publisherReturns</code> property set to true
        (see <xref linkend="cf-pub-conf-ret"/>).
        Returns are sent to
        to the client by it registering a <interfacename>RabbitTemplate.ReturnCallback</interfacename>
        by calling <code>setReturnCallback(ReturnCallback callback)</code>. The callback
        must implement this method:
      </para>
      <programlisting language="java"><![CDATA[void returnedMessage(Message message, int replyCode, String replyText,
          String exchange, String routingKey);]]></programlisting>
      <para>
        Only one <interfacename>ReturnCallback</interfacename> is supported by each
        <classname>RabbitTemplate</classname>.
      </para>
      <para>
        For Publisher Confirms (aka Publisher Acknowledgements), the template requires
        a <classname>CachingConnectionFactory</classname> that has its
        <code>publisherConfirms</code> property set to true.  Confirms are sent to
        to the client by it registering a <interfacename>RabbitTemplate.ConfirmCallback</interfacename>
        by calling <code>setConfirmCallback(ConfirmCallback callback)</code>. The callback
        must implement this method:
      </para>
      <programlisting language="java"><![CDATA[void confirm(CorrelationData correlationData, boolean ack);]]></programlisting>
      <para>
        The <classname>CorrelationData</classname> is an object supplied by the client when sending the
        original message. This is described further in the next section.
      </para>
      <para>
        Only one <interfacename>ConfirmCallback</interfacename> is supported by a
        <classname>RabbitTemplate</classname>.
      </para>
    </section>
  </section>

  <section>
    <title>Sending messages</title>

    <para>When sending a Message, one can use any of the following
    methods:</para>

    <programlisting language="java"><![CDATA[void send(Message message) throws AmqpException;

void send(String routingKey, Message message) throws AmqpException;

void send(String exchange, String routingKey, Message message) throws AmqpException;]]></programlisting>

    <para>We can begin our discussion with the last method listed above since
    it is actually the most explicit. It allows an AMQP Exchange name to be
    provided at runtime along with a routing key. The last parameter is the
    callback that is responsible for actual creating of the Message instance.
    An example of using this method to send a Message might look this
    this:</para>

    <programlisting language="java"><![CDATA[amqpTemplate.send("marketData.topic", "quotes.nasdaq.FOO",
    new Message("12.34".getBytes(), someProperties));]]></programlisting>

    <para>The "exchange" property can be set on the template itself if you
    plan to use that template instance to send to the same exchange most or
    all of the time. In such cases, the second method listed above may be used
    instead. The following example is functionally equivalent to the previous
    one:</para>

    <programlisting language="java"><![CDATA[amqpTemplate.setExchange("marketData.topic");
amqpTemplate.send("quotes.nasdaq.FOO", new Message("12.34".getBytes(), someProperties));]]></programlisting>

    <para>If both the "exchange" and "routingKey" properties are set on the
    template, then the method accepting only the
    <interfacename>Message</interfacename> may be used:</para>

    <programlisting language="java"><![CDATA[amqpTemplate.setExchange("marketData.topic");
amqpTemplate.setRoutingKey("quotes.nasdaq.FOO");
amqpTemplate.send(new Message("12.34".getBytes(), someProperties));]]></programlisting>

    <para>A better way of thinking about the exchange and routing key
    properties is that the explicit method parameters will always override the
    template's default values. In fact, even if you do not explicitly set
    those properties on the template, there are always default values in
    place. In both cases, the default is an empty String, but that is actually
    a sensible default. As far as the routing key is concerned, it's not
    always necessary in the first place (e.g. a Fanout Exchange). Furthermore,
    a Queue may be bound to an Exchange with an empty String. Those are both
    legitimate scenarios for reliance on the default empty String value for
    the routing key property of the template. As far as the Exchange name is
    concerned, the empty String is quite commonly used because the AMQP
    specification defines the "default Exchange" as having no name. Since all
    Queues are automatically bound to that default Exchange (which is a Direct
    Exchange) using their name as the binding value, that second method above
    can be used for simple point-to-point Messaging to any Queue through the
    default Exchange. Simply provide the queue name as the "routingKey" -
    either by providing the method parameter at runtime:</para>

    <programlisting language="java"><![CDATA[RabbitTemplate template = new RabbitTemplate(); // using default no-name Exchange
template.send("queue.helloWorld", new Message("Hello World".getBytes(), someProperties));]]></programlisting>

    <para>Or, if you prefer to create a template that will be used for
    publishing primarily or exclusively to a single Queue, the following is
    perfectly reasonable:</para>

    <programlisting language="java"><![CDATA[RabbitTemplate template = new RabbitTemplate(); // using default no-name Exchange
template.setRoutingKey("queue.helloWorld"); // but we'll always send to this Queue
template.send(new Message("Hello World".getBytes(), someProperties));]]></programlisting>
	<section id="message-builder">
		<title>Message Builder API</title>
		<para>
			Starting with <emphasis>version 1.3</emphasis>, a message builder API is
			provided by the <classname>MessageBuilder</classname> and <classname>MessagePropertiesBuilder</classname>;
			they provides a convenient "fluent" means of creating a message or message properties:
		</para>
		<programlisting language="java"><![CDATA[Message message = MessageBuilder.withBody("foo".getBytes())
	.setContentType(MessageProperties.CONTENT_TYPE_TEXT_PLAIN)
	.setMessageId("123")
	.setHeader("bar", "baz")
	.build();]]></programlisting>
		<para>
			or
		</para>
		<programlisting language="java"><![CDATA[MessageProperties props = MessagePropertiesBuilder.newInstance()
	.setContentType(MessageProperties.CONTENT_TYPE_TEXT_PLAIN)
	.setMessageId("123")
	.setHeader("bar", "baz")
	.build();
Message message = MessageBuilder.withBody("foo".getBytes())
	.andProperties(props)
	.build();
]]></programlisting>
		<para>
			Each of the properties defined on the
			<ulink url="http://docs.spring.io/spring-amqp/docs/latest-ga/api/org/springframework/amqp/core/MessageProperties.html"
			>MessageProperies</ulink> can be set. Other  methods include <code>setHeader(String key, String value)</code>,
			<code>removeHeader(String key)</code>, <code>removeHeaders()</code>, and
			<code>copyProperties(MessageProperties properties)</code>. Each property setting method has a
			<code>set*IfAbsent()</code> variant. In the cases where a default initial value exists, the method is named
			<code>set*IfAbsentOrDefault()</code>.
		</para>
		<para>
			Five static methods are provided to create an initial message builder:
		</para>
		<programlisting language="java"><![CDATA[public static MessageBuilder withBody(byte[] body) ]]><co id="mb1" /><![CDATA[

public static MessageBuilder withClonedBody(byte[] body) ]]><co id="mb2" /><![CDATA[

public static MessageBuilder withBody(byte[] body, int from, int to) ]]><co id="mb3" /><![CDATA[

public static MessageBuilder fromMessage(Message message) ]]><co id="mb4" /><![CDATA[

public static MessageBuilder fromClonedMessage(Message message) ]]><co id="mb5" /></programlisting>
		<calloutlist>
			<callout arearefs="mb1">
				<para>
					The message created by the builder will have a body that is a direct reference to the argument.
				</para>
			</callout>
			<callout arearefs="mb2">
				<para>
					The message created by the builder will have a body that is a new array containing a copy of
					bytes in the argument.
				</para>
			</callout>
			<callout arearefs="mb3">
				<para>
					The message created by the builder will have a body that is a new array containing the range
					of bytes from the argument. See <code>Arrays.copyOfRange()</code> for more details.
				</para>
			</callout>
			<callout arearefs="mb4">
				<para>
					The message created by the builder will have a body that is a direct reference to the
					body of the argument.
					The argument's properties are copied to a new a <classname>MessageProperties</classname> object.
				</para>
			</callout>
			<callout arearefs="mb5">
				<para>
					The message created by the builder will have a body that is a new array containing a copy of
					the argument's body.
					The argument's properties are copied to a new a <classname>MessageProperties</classname> object.
				</para>
			</callout>
		</calloutlist>
		<para>
			Three static methods are provided to create an initial message properties builder:
		</para>
		<programlisting language="java"><![CDATA[public static MessagePropertiesBuilder newInstance() ]]><co id="mb101" /><![CDATA[

public static MessagePropertiesBuilder fromProperties(MessageProperties properties) ]]><co id="mb102" /><![CDATA[

public static MessagePropertiesBuilder fromClonedProperties(MessageProperties properties) ]]><co id="mb103" /></programlisting>
		<calloutlist>
			<callout arearefs="mb101">
				<para>
					A new message properties object is initialized with default values.
				</para>
			</callout>
			<callout arearefs="mb102">
				<para>
					The builder is initialized with, and <code>build()</code> will return, the provided properties
					object.
				</para>
			</callout>
			<callout arearefs="mb103">
				<para>
					The argument's properties are copied to a new a <classname>MessageProperties</classname> object.
				</para>
			</callout>
		</calloutlist>
	</section>
    <section>
      <title>Publisher Confirms</title>
      <para>
        With the <classname>RabbitTemplate</classname> implementation of <interfacename>AmqpTemplate</interfacename>,
        each of the <code>send()</code> methods has an overloaded version that takes an
        additional <interfacename>CorrelationData</interfacename> object. When publisher confirms
        are enabled, this object is returned in the callback described in
        <xref linkend="amqp-template"/>. This allows the sender to correlate
        a confirm (ack or nack) with the sent message.
      </para>
    </section>
    <section>
      <title>Publisher Returns</title>
      <para>
        When the template's <code>mandatory</code> property is 'true' returned messages are provided
        by the callback described in <xref linkend="amqp-template"/>.
      </para>
    </section>
  </section>

  <section id="receiving-messages">
    <title>Receiving messages</title>

    <para>Message reception is always a bit more complicated than sending. The
    reason is that there are two ways to receive a
    <classname>Message</classname>. The simpler option is to poll for a single
    <classname>Message</classname> at a time with a synchronous, blocking
    method call. The more complicated yet more common approach is to register
    a listener that will receive <classname>Messages</classname> on-demand,
    asynchronously. We will look at an example of each approach in the next
    two sub-sections.</para>

    <section>
      <title>Synchronous Consumer</title>

      <para>The <interfacename>AmqpTemplate</interfacename> itself can be used
      for synchronous Message reception. There are two 'receive' methods
      available. As with the Exchange on the sending side, there is a method
      that requires a queue property having been set directly on the template
      itself, and there is a method that accepts a queue parameter at
      runtime.</para>

      <programlisting language="java"><![CDATA[Message receive() throws AmqpException;

Message receive(String queueName) throws AmqpException;]]></programlisting>

      <para>Just like in the case of sending messages, the
      <classname>AmqpTemplate</classname> has some convenience methods for
      receiving POJOs instead of <classname>Message</classname> instances, and
      implementations will provide a way to customize the
      <classname>MessageConverter</classname> used to create the
      <classname>Object</classname> returned:</para>

      <para>
        <programlisting language="java"><![CDATA[Object receiveAndConvert() throws AmqpException;

Object receiveAndConvert(String queueName) throws AmqpException;]]></programlisting>
      </para>
		<para>Similar to <code>sendAndReceive</code> methods, beginning with
		  <emphasis>version 1.3</emphasis>, the <interfacename>AmqpTemplate</interfacename>
		  has several convenience <code>receiveAndReply</code> methods for synchronously
		  receiving, processing and replying to messages:
	  <programlisting language="java"><![CDATA[<R, S> boolean receiveAndReply(ReceiveAndReplyCallback<R, S> callback)
	   throws AmqpException;

<R, S> boolean receiveAndReply(String queueName, ReceiveAndReplyCallback<R, S> callback)
 	throws AmqpException;

<R, S> boolean receiveAndReply(ReceiveAndReplyCallback<R, S> callback,
	String replyExchange, String replyRoutingKey) throws AmqpException;

<R, S> boolean receiveAndReply(String queueName, ReceiveAndReplyCallback<R, S> callback,
	String replyExchange, String replyRoutingKey) throws AmqpException;

<R, S> boolean receiveAndReply(ReceiveAndReplyCallback<R, S> callback,
 	ReplyToAddressCallback<S> replyToAddressCallback) throws AmqpException;

<R, S> boolean receiveAndReply(String queueName, ReceiveAndReplyCallback<R, S> callback,
			ReplyToAddressCallback<S> replyToAddressCallback) throws AmqpException;]]></programlisting>
			The <interfacename>AmqpTemplate</interfacename> implementation takes care of the 'receive' and 'reply' phases.
			In most cases you should provide only an implementation of <interfacename>ReceiveAndReplyCallback</interfacename>
			to perform some business logic for the received message and build a reply object or message, if needed.
			Note, a <interfacename>ReceiveAndReplyCallback</interfacename> may return <code>null</code>. In this case
			no reply is sent and <code>receiveAndReply</code> works like the <code>receive</code> method. This allows
			the same queue to be used for a mixture of messages, some of which may not need a reply.
		</para>
		<para>
			Automatic message (request and reply) conversion is applied only if the provided callback is not an instance of
			<interfacename>ReceiveAndReplyMessageCallback</interfacename> - which provides a raw message exchange contract.
		</para>
		<para>
			The <interfacename>ReplyToAddressCallback</interfacename> is useful for cases requiring custom logic
			to determine the <code>replyTo</code> address at runtime against the received message
			and reply from the <interfacename>ReceiveAndReplyCallback</interfacename>.
			By default, <code>replyTo</code> information in the request message is used to route the reply.
		</para>
		<para>
			The following is an example of POJO-based receive and reply...
		</para>
		<programlisting language="java"><![CDATA[boolean received =
        this.template.receiveAndReply(ROUTE, new ReceiveAndReplyCallback<Order, Invoice>() {

                public Invoice handle(Order order) {
                        return processOrder(order);
                }
        });
if (received) {
        log.info("We received an order!");
}]]></programlisting>
    </section>

    <section id="async-consumer"><title>Asynchronous Consumer</title><para>For asynchronous Message
    reception, a dedicated component (not the
    <interfacename>AmqpTemplate</interfacename>) is involved. That component
    is a container for a Message consuming callback. We will look at the
    container and its properties in just a moment, but first we should look at
    the callback since that is where your application code will be integrated
    with the messaging system. There are a few options for the callback. The
    simplest of these is to implement the
    <interfacename>MessageListener</interfacename> interface:</para>
    <programlisting language="java"><![CDATA[public interface MessageListener {
    void onMessage(Message message);
}]]></programlisting> <para>If your callback logic depends upon the AMQP
    Channel instance for any reason, you may instead use the
    <interfacename>ChannelAwareMessageListener</interfacename>. It looks
    similar but with an extra parameter:</para> <programlisting
    language="java"><![CDATA[public interface ChannelAwareMessageListener {
    void onMessage(Message message, Channel channel) throws Exception;
}]]></programlisting> <para>If you prefer to maintain a stricter separation
    between your application logic and the messaging API, you can rely upon an
    adapter implementation that is provided by the framework. This is often
    referred to as "Message-driven POJO" support. When using the adapter, you
    only need to provide a reference to the instance that the adapter itself
    should invoke.</para>
    <programlisting language="java"><![CDATA[MessageListener listener = new MessageListenerAdapter(somePojo);]]></programlisting>
    <para>
    Now
    that you've seen the various options for the Message-listening callback,
    we can turn our attention to the container. Basically, the container
    handles the "active" responsibilities so that the listener callback can
    remain passive. The container is an example of a "lifecycle" component. It
    provides methods for starting and stopping. When configuring the
    container, you are essentially bridging the gap between an AMQP Queue and
    the <interfacename>MessageListener</interfacename> instance. You must
    provide a reference to the
    <interfacename>ConnectionFactory</interfacename> and the queue name or
    Queue instance(s) from which that listener should consume Messages. Here
    is the most basic example using the default implementation,
    <classname>SimpleMessageListenerContainer</classname> :
    </para>
    <programlisting language="java"><![CDATA[SimpleMessageListenerContainer container = new SimpleMessageListenerContainer();
container.setConnectionFactory(rabbitConnectionFactory);
container.setQueueNames("some.queue");
container.setMessageListener(new MessageListenerAdapter(somePojo));]]></programlisting>
    <para>
    As an "active" component, it's most common to create the listener
    container with a bean definition so that it can simply run in the
    background. This can be done via XML:
    </para>
    <programlisting language="xml"><![CDATA[<rabbit:listener-container connection-factory="rabbitConnectionFactory">
    <rabbit:listener queues="some.queue" ref="somePojo" method="handle"/>
</rabbit:listener-container>]]></programlisting>
    <para>
    Or, you may prefer to use the
    @Configuration style which will look very similar to the actual code
    snippet above:
    </para>
    <programlisting language="java"><![CDATA[@Configuration
public class ExampleAmqpConfiguration {

    @Bean
    public MessageListenerContainer messageListenerContainer() {
        SimpleMessageListenerContainer container = new SimpleMessageListenerContainer();
        container.setConnectionFactory(rabbitConnectionFactory());
        container.setQueueName("some.queue");
        container.setMessageListener(exampleListener());
        return container;
    }

    @Bean
    public ConnectionFactory rabbitConnectionFactory() {
        CachingConnectionFactory connectionFactory =
            new CachingConnectionFactory("localhost");
        connectionFactory.setUsername("guest");
        connectionFactory.setPassword("guest");
        return connectionFactory;
    }

    @Bean
    public MessageListener exampleListener() {
        return new MessageListener() {
            public void onMessage(Message message) {
                System.out.println("received: " + message);
            }
        };
    }
}]]></programlisting>
    <para id="consumer-priority">
        Starting with <emphasis>RabbitMQ Version 3.2</emphasis>, the broker now supports consumer priority (see
        <ulink url="http://www.rabbitmq.com/blog/2013/12/16/using-consumer-priorities-with-rabbitmq/"/>).
        This is enabled by setting the <code>x-priority</code> argument on the consumer.
        The <classname>SimpleMessageListenerContainer</classname> now supports setting consumer arguments:
    </para>
    <programlisting language="java"><![CDATA[
container.setConsumerArguments(Collections. <String, Object> singletonMap("x-priority", Integer.valueOf(10)));]]></programlisting>
    <para>
        For convenience, the namespace provides the <code>priority</code> attribute on the
        <code>listener</code> element:
    </para>
    <programlisting language="xml"><![CDATA[<rabbit:listener-container connection-factory="rabbitConnectionFactory">
    <rabbit:listener queues="some.queue" ref="somePojo" method="handle" priority="10" />
</rabbit:listener-container>]]></programlisting>
    </section>
  </section>

  <section>
    <title>Message Converters</title>

    <para>The <interfacename>AmqpTemplate</interfacename> also defines several
    methods for sending and receiving Messages that will delegate to a
    <interfacename>MessageConverter</interfacename>. The
    <interfacename>MessageConverter</interfacename> itself is quite
    straightforward. It provides a single method for each direction: one for
    converting <emphasis>to</emphasis> a Message and another for converting
    <emphasis>from</emphasis> a Message. Notice that when converting to a
    Message, you may also provide properties in addition to the object. The
    "object" parameter typically corresponds to the Message body.</para>

    <programlisting language="java"><![CDATA[public interface MessageConverter {

    Message toMessage(Object object, MessageProperties messageProperties)
            throws MessageConversionException;

    Object fromMessage(Message message) throws MessageConversionException;

}]]></programlisting>

    <para>The relevant Message-sending methods on the
    <interfacename>AmqpTemplate</interfacename> are listed below. They
    are simpler than the methods we discussed previously because they
    do not require the <classname>Message</classname> instance.
    Instead, the <interfacename>MessageConverter</interfacename> is
    responsible for "creating" each <classname>Message</classname> by
    converting the provided object to the byte array for
    the <classname>Message</classname> body and then adding any
    provided <classname>MessageProperties</classname>.</para>

    <programlisting language="java"><![CDATA[void convertAndSend(Object message) throws AmqpException;

void convertAndSend(String routingKey, Object message) throws AmqpException;

void convertAndSend(String exchange, String routingKey, Object message)
    throws AmqpException;

void convertAndSend(Object message, MessagePostProcessor messagePostProcessor)
    throws AmqpException;

void convertAndSend(String routingKey, Object message,
    MessagePostProcessor messagePostProcessor) throws AmqpException;

void convertAndSend(String exchange, String routingKey, Object message,
    MessagePostProcessor messagePostProcessor) throws AmqpException;]]></programlisting>

    <para>On the receiving side, there are only two methods: one that accepts
    the queue name and one that relies on the template's "queue" property
    having been set.</para>

    <programlisting language="java"><![CDATA[Object receiveAndConvert() throws AmqpException;

Object receiveAndConvert(String queueName) throws AmqpException;]]></programlisting>
    <note>
      The <classname>MessageListenerAdapter</classname> mentioned in <xref linkend="async-consumer"/>
      also uses a <classname>MessageConverter</classname>.
    </note>
    <sect2>
      <title>SimpleMessageConverter</title>

      <para>The default implementation of the
      <interfacename>MessageConverter</interfacename> strategy is called
      <classname>SimpleMessageConverter</classname>. This is the converter
      that will be used by an instance of RabbitTemplate if you do not
      explicitly configure an alternative. It handles text-based content,
      serialized Java objects, and simple byte arrays.</para>

      <sect3>
        <title>Converting From a Message</title>

        <para>If the content type of the input Message begins with "text"
        (e.g. "text/plain"), it will also check for the content-encoding
        property to determine the charset to be used when converting the
        Message body byte array to a Java String. If no content-encoding
        property had been set on the input Message, it will use the "UTF-8"
        charset by default. If you need to override that default setting, you
        can configure an instance of
        <classname>SimpleMessageConverter</classname>, set its
        "defaultCharset" property and then inject that into a
        <classname>RabbitTemplate</classname> instance.</para>

        <para>If the content-type property value of the input Message is set
        to "application/x-java-serialized-object", the
        <classname>SimpleMessageConverter</classname> will attempt to
        deserialize (rehydrate) the byte array into a Java object. While that
        might be useful for simple prototyping, it's generally not recommended
        to rely on Java serialization since it leads to tight coupling between
        the producer and consumer. Of course, it also rules out usage of
        non-Java systems on either side. With AMQP being a wire-level
        protocol, it would be unfortunate to lose much of that advantage with
        such restrictions. In the next two sections, we'll explore some
        alternatives for passing rich domain object content without relying on
        Java serialization.</para>

        <para>For all other content-types, the
        <classname>SimpleMessageConverter</classname> will return the Message
        body content directly as a byte array.</para>
      </sect3>

      <sect3>
        <title>Converting To a Message</title>

        <para>When converting to a Message from an arbitrary Java Object, the
        <classname>SimpleMessageConverter</classname> likewise deals with byte
        arrays, Strings, and Serializable instances. It will convert each of
        these to bytes (in the case of byte arrays, there is nothing to
        convert), and it will set the content-type property accordingly. If
        the Object to be converted does not match one of those types, the
        Message body will be null.</para>
      </sect3>
    </sect2>

    <sect2>
      <title>JsonMessageConverter and Jackson2JsonMessageConverter</title>

      <para>As mentioned in the previous section, relying on Java
      serialization is generally not recommended. One rather common
      alternative that is more flexible and portable across different
      languages and platforms is JSON (JavaScript Object Notation). Two
      implementations are available and can be configured on any
      <classname>RabbitTemplate</classname> instance to override its usage of
      the <classname>SimpleMessageConverter</classname> default.
      The <classname>JsonMessageConverter</classname> which uses the
      <code>org.codehaus.jackson</code> 1.x library
      and <classname>Jackson2JsonMessageConverter</classname> which uses the
      <code>com.fasterxml.jackson</code> 2.x library.
      </para>

      <programlisting language="xml"><![CDATA[<bean class="org.springframework.amqp.rabbit.core.RabbitTemplate">
    <property name="connectionFactory" ref="rabbitConnectionFactory"/>
    <property name="messageConverter">
        <bean class="org.springframework.amqp.support.converter.JsonMessageConverter">
            <!-- if necessary, override the DefaultClassMapper -->
            <property name="classMapper" ref="customClassMapper"/>
        </bean>
    </property>
</bean>]]></programlisting>

      <programlisting language="xml"><![CDATA[<bean class="org.springframework.amqp.rabbit.core.RabbitTemplate">
    <property name="connectionFactory" ref="rabbitConnectionFactory"/>
    <property name="messageConverter">
        <bean class="org.springframework.amqp.support.converter.Jackson2JsonMessageConverter">
            <!-- if necessary, override the DefaultClassMapper -->
            <property name="classMapper" ref="customClassMapper"/>
        </bean>
    </property>
</bean>]]></programlisting>
      <para>As shown above, the <classname>JsonMessageConverter</classname> and <classname>Jackson2JsonMessageConverter</classname> uses a
      <classname>DefaultClassMapper</classname> by default. Type information is
      added to (and retrieved from) the <classname>MessageProperties</classname>.
      If an inbound message does not contain type information in the
      <classname>MessageProperties</classname>, but you know the expected type,
      you can configure a static type using the <code>defaultType</code> property</para>

      <programlisting language="xml"><![CDATA[<bean id="jsonConverterWithDefaultType"
      class="o.s.amqp.support.converter.JsonMessageConverter">
    <property name="classMapper">
        <bean class="org.springframework.amqp.support.converter.DefaultClassMapper">
            <property name="defaultType" value="foo.PurchaseOrder"/>
        </bean>
    </property>
</bean>]]></programlisting>

      <programlisting language="xml"><![CDATA[<bean id="jsonConverterWithDefaultType"
      class="o.s.amqp.support.converter.Jackson2JsonMessageConverter">
    <property name="classMapper">
        <bean class="org.springframework.amqp.support.converter.DefaultClassMapper">
            <property name="defaultType" value="foo.PurchaseOrder"/>
        </bean>
    </property>
</bean>]]></programlisting>
    </sect2>

    <sect2>
      <title>MarshallingMessageConverter</title>

      <para>Yet another option is the
      <classname>MarshallingMessageConverter</classname>. It delegates to the
      Spring OXM library's implementations of the
      <interfacename>Marshaller</interfacename> and
      <interfacename>Unmarshaller</interfacename> strategy interfaces. You can
      read more about that library <ulink
      url="http://static.springsource.org/spring/docs/3.0.x/spring-framework-reference/html/oxm.html">here</ulink>.
      In terms of configuration, it's most common to provide the constructor
      argument only since most implementations of
      <interfacename>Marshaller</interfacename> will also implement
      <interfacename>Unmarshaller</interfacename>.</para>

      <programlisting language="xml"><![CDATA[<bean class="org.springframework.amqp.rabbit.core.RabbitTemplate">
    <property name="connectionFactory" ref="rabbitConnectionFactory"/>
    <property name="messageConverter">
        <bean class="org.springframework.amqp.support.converter.MarshallingMessageConverter">
            <constructor-arg ref="someImplemenationOfMarshallerAndUnmarshaller"/>
        </bean>
    </property>
</bean>]]></programlisting>
    </sect2>
  </section>

  <section id="request-reply">
    <title>Request/Reply Messaging</title>

    <para>The <classname>AmqpTemplate</classname> also provides a variety of
    <methodname>sendAndReceive</methodname> methods that accept the same argument options
    that you have seen above for the one-way send operations (exchange, routingKey, and Message).
    Those methods are quite useful for request/reply scenarios since they handle the configuration
    of the necessary "reply-to" property before sending and can listen for the reply message on an
    exclusive Queue that is created internally for that purpose.</para>

    <para>Similar request/reply methods are also available where the <classname>MessageConverter</classname>
    is applied to both the request and reply. Those methods are named <methodname>convertSendAndReceive</methodname>.
    See the Javadoc of <classname>AmqpTemplate</classname> for more detail.</para>
    <para>
    By default, a new temporary queue is used for each reply. However, a single reply queue can be configured on the template,
    which can be more efficient, and also allows you to set arguments on that queue. In this case, however,
    you must also provide a &lt;reply-listener/&gt; sub element. This element provides a listener container for the
    reply queue, with the template being the listener. All of the <xref linkend="containerAttributes" /> attributes
    allowed on a &lt;listener-container/&gt; are allowed on the element, except for connection-factory and
    message-converter, which are inherited from the template's configuration.
    </para>
    <programlisting language="xml"><![CDATA[<rabbit:template id="amqpTemplate"
        connection-factory="connectionFactory" reply-queue="replies">
    <rabbit:reply-listener/>
</rabbit:template>
]]></programlisting>
    <para>
    While the container and template share a connection factory, they do not share a channel and therefore requests
    and replies are not performed within the same transaction (if transactional).
    </para>
    <section>
      <title>Message Correlation With A Reply Queue</title>
      <para>
      When using a fixed reply queue, it is necessary to provide correlation data so that replies can be correlated
      to requests. See <ulink url="http://www.rabbitmq.com/tutorials/tutorial-six-java.html">
      RabbitMQ Remote Procedure Call (RPC)</ulink>. By default, the standard <code>correlationId</code> property will
      be used to hold the correlation data. However, if you wish to use a custom propertry to hold correlation
      data, you can set the <code>correlation-key</code> attribute on the &lt;rabbit-template/&gt;. Explicitly
      setting the attribute to <code>correlationId</code> is the same as omitting the attribute.
      Of course, the client and server must use the same header for correlation data.
      </para>
      <note>
      Spring AMQP version 1.1 used a custom property <code>spring_reply_correlation</code> for this data. If you
      wish to revert to this behavior with the current version, perhaps to maintain compatibility with another
      application using 1.1, you must set the attribute to <code>spring_reply_correlation</code>.
      </note>
      <section>
        <title>Reply Listener Container</title>
        <para>
        When using a fixed reply queue, a <classname>SimpleListenerContainer</classname> is used to receive the
        replies; with the <classname>RabbitTemplate</classname> being the <interfacename>MessageListener</interfacename>.
        When defining a template with the <code>&lt;rabbit:template/&gt;</code> namespace element, as shown above,
        the parser defines the container and wires in the template as the listener.
        </para>
        <note>
        When the template does not use a fixed <code>replyQueue</code>, a listener container is not needed.
        </note>
        <para>
        If you define your <classname>RabbitTemplate</classname> as a <code>&lt;bean/&gt;</code>, or using an
        <code>@Configuration</code> class to define it as an <code>@Bean</code>, or when creating
        the template programmatically, you will need to define and
        wire up the reply listener container yourself. If you fail to do this, the template will never receive
        the replies and will eventually time out and return null as the reply to a call to a
        <code>sendAndReceive</code> method.
        </para>
        <important>
        When wiring the reply listener and template yourself, it is important to ensure that the template's
        <code>replyQueue</code> and the container's <code>queues</code> (or <code>queueNames</code>) properties
        refer to the same queue. The template inserts the reply queue into the outbound message
        <code>replyTo</code> property.
        </important>
        <para>
        The following are examples of how to manually wire up the beans.
        </para>
        <programlisting language="xml"><![CDATA[<bean id="amqpTemplate" class="org.springframework.amqp.rabbit.core.RabbitTemplate">
    <constructor-arg ref="connectionFactory" />
    <property name="exchange" value="foo.exchange" />
    <property name="routingKey" value="foo" />
    <property name="replyQueue" ref="replyQ" />
    <property name="replyTimeout" value="600000" />
</bean>

<bean class="org.springframework.amqp.rabbit.listener.SimpleMessageListenerContainer">
    <constructor-arg ref="connectionFactory" />
    <property name="queues" ref="replyQ" />
    <property name="messageListener" ref="amqpTemplate" />
</bean>

<rabbit:queue id="replyQ" name="my.reply.queue" />]]></programlisting>

        <programlisting language="java"><![CDATA[    @Bean
    public RabbitTemplate amqpTemplate() {
        RabbitTemplate rabbitTemplate = new RabbitTemplate(connectionFactory());
        rabbitTemplate.setMessageConverter(msgConv());
        rabbitTemplate.setReplyQueue(replyQueue());
        rabbitTemplate.setReplyTimeout(60000);
        return rabbitTemplate;
    }

    @Bean
    public SimpleMessageListenerContainer replyListenerContainer() {
        SimpleMessageListenerContainer container = new SimpleMessageListenerContainer();
        container.setConnectionFactory(connectionFactory());
        container.setQueues(replyQueue());
        container.setMessageListener(amqpTemplate());
        return container;
    }

    @Bean
    public Queue replyQueue() {
        return new Queue("my.reply.queue");
    }]]></programlisting>
      </section>
    </section>
    <section id="remoting">
      <title>Spring Remoting with AMQP</title>
      <para>
        The Spring Framework has a general remoting capability, allowing
        <ulink url="http://static.springsource.org/spring/docs/current/spring-framework-reference/html/remoting.html">
        Remote Procedure Calls (RPC)</ulink> using various transports.
        Spring-AMQP supports a similar mechanism with a <classname>AmqpProxyFactoryBean</classname> on the client
        and a <classname>AmqpInvokerServiceExporter</classname> on the server. This provides RPC over AMQP.
        On the client side, a <classname>RabbitTemplate</classname> is used as described above; on the server side,
        the invoker (configured as a <interfacename>MessageListener</interfacename>) receives the message, invokes
        the configured service, and returns the reply using the inbound message's <code>replyTo</code> information.
      </para>
      <para>
        The client factory bean can be injected into any bean (using its <code>serviceInterface</code>); the client
        can then invoke methods on the proxy, resulting in remote execution over AMQP.
      </para>
      <note>
        <para>
          With the default <interfacename>MessageConverter</interfacename>s, the method paramters and returned
          value must be instances of <interfacename>Serializable</interfacename>.
         </para>
         <para>
           On the server side, the <classname>AmqpInvokerServiceExporter</classname> has
           both <interfacename>AmqpTemplate</interfacename> and <interfacename>MessageConverter</interfacename>
           properties. Currently, the template's <interfacename>MessageConverter</interfacename> is not
           used. If you need to supply a custom message converter, then you should provide it using
           the <code>messageConverter</code> property. On the client side, a custom message converter
           can be added to the <interfacename>AmqpTemplate</interfacename> which is provided to the
           <classname>AmqpProxyFactoryBean</classname> using its <code>amqpTemplate</code> property.
         </para>
      </note>
      <para>
        Sample client and server configurations are shown below.
      </para>
      <programlisting language="xml"><![CDATA[<bean id="client"
	class="org.springframework.amqp.remoting.client.AmqpProxyFactoryBean">
	<property name="amqpTemplate" ref="template" />
	<property name="serviceInterface" value="foo.ServiceInterface" />
</bean>

<rabbit:connection-factory id="connectionFactory" />

<rabbit:template id="template" connection-factory="connectionFactory" reply-timeout="2000"
	routing-key="remoting.binding" exchange="remoting.exchange" />

<rabbit:admin connection-factory="connectionFactory" />

<rabbit:queue name="remoting.queue" />

<rabbit:direct-exchange name="remoting.exchange">
	<rabbit:bindings>
		<rabbit:binding queue="remoting.queue" key="remoting.binding" />
	</rabbit:bindings>
</rabbit:direct-exchange>]]></programlisting>
      <programlisting language="xml"><![CDATA[<bean id="listener"
	class="org.springframework.amqp.remoting.service.AmqpInvokerServiceExporter">
	<property name="serviceInterface" value="foo.ServiceInterface" />
	<property name="service" ref="service" />
	<property name="amqpTemplate" ref="template" />
</bean>

<bean id="service" class="foo.ServiceImpl" />

<rabbit:connection-factory id="connectionFactory" />

<rabbit:template id="template" connection-factory="connectionFactory" />

<rabbit:queue name="remoting.queue" />

<rabbit:listener-container connection-factory="connectionFactory">
	<rabbit:listener ref="listener" queue-names="remoting.queue" />
</rabbit:listener-container>]]></programlisting>
      <important>
        The <classname>AmqpInvokerServiceExporter</classname> can only process properly
        formed messages, such as those sent from the <classname>AmqpProxyFactoryBean</classname>.
        If it receives a message that it cannot interpret, a serialized
        <classname>RuntimeException</classname> will be sent as a reply. If the message has
        no <code>replyToAddress</code> property, the message will be rejected and permanently lost if no
        Dead Letter Exchange has been configured.
      </important>
    </section>
  </section>

  <section id="broker-configuration">
    <title>Configuring the broker</title>

    <para>The AMQP specification describes how the protocol can be used to
    configure Queues, Exchanges and Bindings on the broker. These operations
    which are portable from the 0.8 specification and higher are present in
    the AmqpAdmin interface in the org.springframework.amqp.core package. The
    RabbitMQ implementation of that class is RabbitAdmin located in the
    org.springframework.amqp.rabbit.core package.</para>

    <para>The AmqpAdmin interface is based on using the Spring AMQP domain
    abstractions and is shown below:</para>

    <programlisting language="java"><![CDATA[public interface AmqpAdmin {

    // Exchange Operations

    void declareExchange(Exchange exchange);

    void deleteExchange(String exchangeName);

    // Queue Operations

    Queue declareQueue();

    String declareQueue(Queue queue);

    void deleteQueue(String queueName);

    void deleteQueue(String queueName, boolean unused, boolean empty);

    void purgeQueue(String queueName, boolean noWait);

    // Binding Operations

    void declareBinding(Binding binding);

    void removeBinding(Binding binding);

    Properties getQueueProperties(String queueName);

}]]></programlisting>

    <para>The no-arg declareQueue() method defines a queue on the broker whose name
    is automatically generated. The additional properties of this auto-generated
    queue are <code>exclusive=true</code>, <code>autoDelete=true</code>, and <code>durable=false</code>.</para>

    <para>The <code>declareQueue(Queue queue)</code> method takes a <classname>Queue</classname> object
		and returns the name of the declared queue. This is useful if you wish the broker to generate the
		queue's name. This is in contrast to an <classname>AnonymousQueue</classname> where the
		framework generates a unique (<code>UUID</code>) name and sets <code>durable</code> to
		<code>false</code> and <code>exlusive, autoDelete</code> to <code>true</code>.
		If the provided <classname>Queue</classname>'s <code>name</code> property
		is an empty String,
		the Broker declares the queue with a generated name and that name is returned to the caller.
		The <classname>Queue</classname> object itself is not changed.
		This functionality
		can only be used programmatically by invoking the <classname>RabbitAdmin</classname> directly.
		It is not supported for auto-declaration by the admin by defining a queue declaratively in the
		application context.
		A <code>&lt;rabbit:queue/&gt;</code> with an empty, or missing, <code>name</code> will
		always create an <classname>AnonymousQueue</classname>. This is because the name will
		change if redeclared due to a connection failure. Declarative queues must have fixed names because they
		might be referenced elsewhere in the context, for example, in a listener:
		<programlisting language="xml"><![CDATA[<rabbit:listener-container>
    <rabbit:listener ref="listener" queue-names="#{someQueue.name}" />
</rabbit:listener-container>]]></programlisting>
		See <xref linkend="automatic-declaration" />.
	</para>

    <para>The RabbitMQ implementation of this interface is RabbitAdmin which
    when configured using Spring XML would look like this:
    </para>
    <programlisting language="xml"><![CDATA[<rabbit:connection-factory id="connectionFactory"/>

<rabbit:admin id="amqpAdmin" connection-factory="connectionFactory"/>]]></programlisting>

    <para>When the <classname>CachingConnectionFactory</classname> cache mode
    is <code>CHANNEL</code> (the default),
    the <classname>RabbitAdmin</classname> implementation does automatic
    lazy declaration of <classname>Queues</classname>,
    <classname>Exchanges</classname> and <classname>Bindings</classname>
    declared in the same <classname>ApplicationContext</classname>. These
    components will be declared as son as a <classname>Connection</classname>
    is opened to the broker. There are some namespace features that make this
    very convenient, e.g. in the Stocks sample application we have:</para>

    <programlisting language="xml"><![CDATA[<rabbit:queue id="tradeQueue"/>

<rabbit:queue id="marketDataQueue"/>

<fanout-exchange name="broadcast.responses"
                 xmlns="http://www.springframework.org/schema/rabbit">
    <bindings>
        <binding queue="tradeQueue"/>
    </bindings>
</fanout-exchange>

<topic-exchange name="app.stock.marketdata"
                xmlns="http://www.springframework.org/schema/rabbit">
    <bindings>
        <binding queue="marketDataQueue" pattern="${stocks.quote.pattern}"/>
    </bindings>
</topic-exchange>]]></programlisting>

    <para>In the example above we are using anonymous Queues (actually
    internally just Queues with names generated by the framework, not by the
    broker) and refer to them by ID. We can also declare Queues with explicit
    names, which also serve as identifiers for their bean definitions in the
    context. E.g.</para>

    <programlisting language="xml"><![CDATA[<rabbit:queue name="stocks.trade.queue"/>]]></programlisting>

	<tip>
		You can provide both an <emphasis>id</emphasis> and a <emphasis>name</emphasis> attribute.
		This allows you to refer to the queue (for example in a binding) by an id that is
		independent of the queue name. It also allows standard Spring features such as
		property placeholders, and SpEL expressions for the queue name; these features
		are not available when using the name as the bean identifier.
	</tip>

	<para>Queues can be configured with additional arguments, for example,
	'x-message-ttl' or 'x-ha-policy'. Using the namespace support, they are provided in the form of
	a Map of argument name/argument value pairs, using the
	&lt;rabbit:queue-arguments&gt; element.</para>

    <programlisting language="xml"><![CDATA[<rabbit:queue name="withArguments">
    <rabbit:queue-arguments>
        <entry key="x-ha-policy" value="all"/>
    </rabbit:queue-arguments>
</rabbit:queue>]]></programlisting>

	<para>By default, the arguments are assumed to be strings. For arguments
	of other types, the type needs to be provided.</para>

	<programlisting language="xml"><![CDATA[<rabbit:queue name="withArguments">
    <rabbit:queue-arguments value-type="java.lang.Long">
        <entry key="x-message-ttl" value="100"/>
    </rabbit:queue-arguments>
</rabbit:queue>]]></programlisting>

	<para>When providing arguments of mixed types, the type is provided for each entry element:</para>

	<programlisting language="xml"><![CDATA[<rabbit:queue name="withArguments">
    <rabbit:queue-arguments>
        <entry key="x-message-ttl">
            <value type="java.lang.Long">100</value>
        </entry>
        <entry key="x-ha-policy" value="all"/>
    </rabbit:queue-arguments>
</rabbit:queue>]]></programlisting>

	<para>With Spring Framework 3.2 and later, this can be declared a little more succinctly:</para>

	<programlisting language="xml"><![CDATA[<rabbit:queue name="withArguments">
    <rabbit:queue-arguments>
        <entry key="x-message-ttl" value="100" value-type="java.lang.Long"/>
        <entry key="x-ha-policy" value="all"/>
    </rabbit:queue-arguments>
</rabbit:queue>]]></programlisting>

	<important>
		<para>
			The RabbitMQ broker will not allow declaration of a queue with mismatched
			arguments. For example, if a <code>queue</code> already exists with no
			<code>time to live</code> argument, and you attempt to declare it with,
			say, <code>key="x-message-ttl" value="100"</code>, an exception will be
			thrown.
		</para>
		<para>
			By default, the <classname>RabbitAdmin</classname> will immediately stop
			processing all declarations when any exception occurs; this could cause
			downstream issues - such as a <emphasis>listener container</emphasis> failing
			to initialize because another queue (defined after the one in error) is not
			declared.
		</para>
		<para>
			This behavior can be modified by setting the <code>ignore-declaration-failures</code>
			attribute to <code>true</code> on the <classname>RabbitAdmin</classname>.
			This option instructs the <classname>RabbitAdmin</classname> to log
			the exception, and continue declaring other elements.
		</para>
	</important>

	<para id="headers-exchange">
		Starting with <emphasis>version 1.3</emphasis> the HeadersExchange can be configured to
		match on multiple headers; you can also specify whether any or all headers must match:
	</para>
	<programlisting language="xml"><![CDATA[<rabbit:headers-exchange name="headers-test">
	<rabbit:bindings>
		<rabbit:binding queue="bucket">
			<rabbit:binding-arguments>
				<entry key="foo" value="bar"/>
				<entry key="baz" value="qux"/>
				<entry key="x-match" value="all"/>
			</rabbit:binding-arguments>
		</rabbit:binding>
	</rabbit:bindings>
</rabbit:headers-exchange>]]></programlisting>

    <para>To see how to use Java to configure the AMQP infrastructure, look at
    the Stock sample application, where there is the <code>@Configuration</code>
    class <classname>AbstractStockRabbitConfiguration</classname> which in
    turn has RabbitClientConfiguration and RabbitServerConfiguration
    subclasses. The code for AbstractStockRabbitConfiguration is shown
    below</para>

    <programlisting language="java"><![CDATA[@Configuration
public abstract class AbstractStockAppRabbitConfiguration {

    @Bean
    public ConnectionFactory connectionFactory() {
        CachingConnectionFactory connectionFactory =
            new CachingConnectionFactory("localhost");
        connectionFactory.setUsername("guest");
        connectionFactory.setPassword("guest");
        return connectionFactory;
    }

    @Bean
    public RabbitTemplate rabbitTemplate() {
        RabbitTemplate template = new RabbitTemplate(connectionFactory());
        template.setMessageConverter(jsonMessageConverter());
        configureRabbitTemplate(template);
        return template;
    }

    @Bean
    public MessageConverter jsonMessageConverter() {
        return new JsonMessageConverter();
    }

    @Bean
    public TopicExchange marketDataExchange() {
        return new TopicExchange("app.stock.marketdata");
    }

    // additional code omitted for brevity

}]]></programlisting>

    <para>In the Stock application, the server is configured using the
    following @Configuration class:</para>

    <programlisting language="java"><![CDATA[@Configuration
public class RabbitServerConfiguration extends AbstractStockAppRabbitConfiguration  {

    @Bean
    public Queue stockRequestQueue() {
        return new Queue("app.stock.request");
    }
}]]></programlisting>

    <para>This is the end of the whole inheritance chain of @Configuration
    classes. The end result is the the TopicExchange and Queue will be
    declared to the broker upon application startup. There is no binding of
    the TopicExchange to a queue in the server configuration, as that is done
    in the client application. The stock request queue however is
    automatically bound to the AMQP default exchange - this behavior is
    defined by the specification.</para>

    <para>The client @Configuration class is a little more interesting and is
    shown below.</para>

    <programlisting language="java"><![CDATA[@Configuration
public class RabbitClientConfiguration extends AbstractStockAppRabbitConfiguration {

    @Value("${stocks.quote.pattern}")
    private String marketDataRoutingKey;

    @Bean
    public Queue marketDataQueue() {
        return amqpAdmin().declareQueue();
    }

    /**
     * Binds to the market data exchange. Interested in any stock quotes
     * that match its routing key.
     */
    @Bean
    public Binding marketDataBinding() {
        return BindingBuilder.bind(
                marketDataQueue()).to(marketDataExchange()).with(marketDataRoutingKey);
    }

    // additional code omitted for brevity

}]]></programlisting>

    <para>The client is declaring another queue via the declareQueue() method
    on the AmqpAdmin, and it binds that queue to the market data exchange with
    a routing pattern that is externalized in a properties file.</para>
    <section id="conditional-declaration">
      <title>Conditional Declaration</title>
      <para>
        By default, all queues, exchanges, and bindings are declared by all <classname>
        RabbitAdmin</classname> instances (that have <code>auto-startup="true"</code>)
        in the application context.
      </para>
      <note>
        Starting with the 1.2 release, it is possible to conditionally
        declare these elements. This is particularly useful when an application
        connects to multiple brokers and needs to specify with which broker(s) a
        particular element should be declared.
      </note>
      <para>
        The classes representing these elements
        implement <interfacename>Declarable</interfacename> which
        has two methods: <code>shouldDeclare()</code> and <code>getDeclaringAdmins()</code>.
        The <classname>RabbitAdmin</classname> uses these methods to determine whether
        a particular instance should actually process the declarations on its
        <interfacename>Connection</interfacename>.
      </para>
      <para>
        The properties are available as attributes in the namespace, as shown in the following
        examples.
      </para>
      <programlisting language="xml"><![CDATA[<rabbit:admin id="admin1" connection-factory="CF1" />

<rabbit:admin id="admin2" connection-factory="CF2" />

<rabbit:queue id="declaredByBothAdminsImplicitly" />

<rabbit:queue id="declaredByBothAdmins" declared-by="admin1, admin2" />

<rabbit:queue id="declaredByAdmin1Only" declared-by="admin1" />

<rabbit:queue id="notDeclaredByAny" auto-declare="false" />

<rabbit:direct-exchange name="direct" declared-by="admin1, admin2">
	<rabbit:bindings>
		<rabbit:binding key="foo" queue="bar"/>
	</rabbit:bindings>
</rabbit:direct-exchange>]]></programlisting>
      <note>
        The <code>auto-declare</code> attribute is <code>true</code> by default and if the <code>declared-by</code>
        is not supplied (or is empty) then all <classname>RabbitAdmin</classname>s will declare the
        object (as long as the admin's <code>auto-startup</code> attribute is true; the default).
        <code></code>
      </note>
      <para>
        Similarly, you can use Java-based <code>@Configuration</code> to achieve the same
        effect. In this example, the components will be declared by <code>admin1</code> but not
        <code>admin2</code>:
      </para>
      <programlisting language="java"><![CDATA[@Bean
public RabbitAdmin admin() {
	RabbitAdmin rabbitAdmin = new RabbitAdmin(cf1());
	rabbitAdmin.afterPropertiesSet();
	return rabbitAdmin;
}

@Bean
public RabbitAdmin admin2() {
	RabbitAdmin rabbitAdmin = new RabbitAdmin(cf2());
	rabbitAdmin.afterPropertiesSet();
	return rabbitAdmin;
}

@Bean
public Queue queue() {
	Queue queue = new Queue("foo");
	queue.setAdminsThatShouldDeclare(admin());
	return queue;
}

@Bean
public Exchange exchange() {
	DirectExchange exchange = new DirectExchange("bar");
	exchange.setAdminsThatShouldDeclare(admin());
	return exchange;
}

@Bean
public Binding binding() {
	Binding binding = new Binding("foo", DestinationType.QUEUE, exchange().getName(), "foo", null);
	binding.setAdminsThatShouldDeclare(admin());
	return binding;
}]]></programlisting>
    </section>
  </section>

  <section>
    <title>Exception Handling</title>

    <para>Many operations with the RabbitMQ Java client can throw checked
    Exceptions. For example, there are a lot of cases where IOExceptions may
    be thrown. The RabbitTemplate, SimpleMessageListenerContainer, and other
    Spring AMQP components will catch those Exceptions and convert into one of
    the Exceptions within our runtime hierarchy. Those are defined in the
    'org.springframework.amqp' package, and AmqpException is the base of the
    hierarchy.</para>

    <para>If you are using a
    <classname>SimpleMessageListenerContainer</classname> you will also be
    able to inject a Spring <classname>ErrorHandler</classname> instance that
    can be used to react to an exception in the listener. The
    <classname>ErrorHandler</classname> cannot prevent the exception from
    eventually propagating, but it can be used to log or alert another
    component that there is a problem.</para>
  </section>

  <section>
    <title>Transactions</title>

    <para>The Spring Rabbit framework has support for automatic transaction
    management in the synchronous and asynchronous use cases with a number of
    different semantics that can be selected declaratively, as is familiar to
    existing users of Spring transactions. This makes many if not most common
    messaging patterns very easy to implement.</para>

    <para>There are two ways to signal the desired transaction semantics to
    the framework. In both the <classname>RabbitTemplate</classname> and
    <classname>SimpleMessageListenerContainer</classname> there is a flag
    <code>channelTransacted</code> which, if true, tells the framework to use
    a transactional channel and to end all operations (send or receive) with a
    commit or rollback depending on the outcome, with an exception signaling
    a rollback. Another signal is to provide an external transaction with one
    of Spring's <classname>PlatformTransactionManager</classname>
    implementations as a context for the ongoing operation. If there is
    already a transaction in progress when the framework is sending or
    receiving a message, and the <code>channelTransacted</code> flag is true,
    then the commit or rollback of the messaging transaction will be deferred
    until the end of the current transaction. If the
    <code>channelTransacted</code> flag is false, then no transaction
    semantics apply to the messaging operation (it is auto-acked).</para>

    <para>The <classname>channelTransacted</classname> flag is a configuration
    time setting: it is declared and processed once when the AMQP components
    are created, usually at application startup. The external transaction is
    more dynamic in principle because the system responds to the current
    Thread state at runtime, but in practice is often also a configuration
    setting, when the transactions are layered onto an application
    declaratively.</para>

    <para>For synchronous use cases with <classname>RabbitTemplate</classname>
    the external transaction is provided by the caller, either declaratively
    or imperatively according to taste (the usual Spring transaction model).
    An example of a declarative approach (usually preferred because it is
    non-invasive), where the template has been configured with
    <code>channelTransacted=true</code>:</para>

    <programlisting language="java"><![CDATA[@Transactional
public void doSomething() {
    String incoming = rabbitTemplate.receiveAndConvert();
    // do some more database processing...
    String outgoing = processInDatabaseAndExtractReply(incoming);
    rabbitTemplate.convertAndSend(outgoing);
}]]></programlisting>

    <para>A String payload is received, converted and sent as a message body
    inside a method marked as @Transactional, so if the database processing
    fails with an exception, the incoming message will be returned to the
    broker, and the outgoing message will not be sent. This applies to any
    operations with the <classname>RabbitTemplate</classname> inside a chain
    of transactional methods (unless the <classname>Channel</classname> is
    directly manipulated to commit the transaction early for instance).</para>

    <para>For asynchronous use cases with
    <classname>SimpleMessageListenerContainer</classname> if an external
    transaction is needed it has to be requested by the container when it sets
    up the listener. To signal that an external transaction is required the
    user provides an implementation of
    <classname>PlatformTransactionManager</classname> to the container when it
    is configured. For example:</para>

    <programlisting language="java"><![CDATA[@Configuration
public class ExampleExternalTransactionAmqpConfiguration {

    @Bean
    public MessageListenerContainer messageListenerContainer() {
        SimpleMessageListenerContainer container = new SimpleMessageListenerContainer();
        container.setConnectionFactory(rabbitConnectionFactory());
        container.setTransactionManager(transactionManager());
        container.setChannelTransacted(true);
        container.setQueueName("some.queue");
        container.setMessageListener(exampleListener());
        return container;
    }

}]]></programlisting>

    <para>In the example above, the transaction manager is added as a
    dependency injected from another bean definition (not shown), and the
    <code>channelTransacted</code> flag is also set to true. The effect is
    that if the listener fails with an exception the transaction will be
    rolled back, and the message will also be returned to the broker.
    Significantly, if the transaction fails to commit (e.g. a database
    constraint error, or connectivity problem), then the AMQP transaction will
    also be rolled back, and the message will be returned to the broker. This is
    sometimes known as a Best Efforts 1 Phase Commit, and is a very powerful
    pattern for reliable messaging. If the <code>channelTransacted</code> flag
    was set to false in the example above, which is the default, then the
    external transaction would still be provided for the listener, but all
    messaging operations would be auto-acked, so the effect is to commit the
    messaging operations even on a rollback of the business operation.</para>

    <section>
      <title>A note on Rollback of Received Messages</title>

      <para>AMQP transactions only apply to messages and acks sent to the
      broker, so when there is a rollback of a Spring transaction and a
      message has been received, what Spring AMQP has to do is not just
      rollback the transaction, but also manually reject the message (sort of
      a nack, but that's not what the specification calls it). The action
      taken on message rejection is independent of transactions and
      depends on the <code>defaultRequeueRejected</code>
      property (default <code>true</code>). For more information about
      rejecting failed messages, see <xref linkend="async-listeners" />.</para>
      <para>For more information about RabbitMQ transactions, and their limitations,
      refer to <ulink url="http://www.rabbitmq.com/semantics.html">
      RabbitMQ Broker Semantics</ulink>.</para>
      <note>Prior to <emphasis>RabbitMQ 2.7.0</emphasis>, such messages
      (and any that are unacked when a channel is closed or aborts) went to the
      back of the queue on a Rabbit broker, since 2.7.0, rejected messages
      go to the front of the queue, in a similar manner to JMS rolled
      back messages.</note>
    </section>
    <section>
      <title>Using the RabbitTransactionManager</title>
      <para>
        The
        <ulink url="http://static.springsource.org/spring-amqp/docs/latest_ga/api/org/springframework/amqp/rabbit/transaction/RabbitTransactionManager.html">RabbitTransactionManager</ulink>
        is an alternative to executing Rabbit operations within, and synchronized
        with, external transactions. This Transaction Manager is an implementation
        of the
        <interface><ulink url="http://static.springsource.org/spring/docs/current/javadoc-api/org/springframework/transaction/PlatformTransactionManager.html">PlatformTransactionManager</ulink></interface>
        interface and should be used with a single Rabbit ConnectionFactory.
      </para>
      <important>
        This strategy is not able to provide XA transactions, for example in
        order to share transactions between messaging and database access.
      </important>
      <para>
        Application code is required to retrieve the transactional Rabbit resources
        via <code>ConnectionFactoryUtils.getTransactionalResourceHolder(ConnectionFactory, boolean)</code>
        instead of a standard <code>Connection.createChannel()</code> call with
        subsequent Channel creation. When using Spring's
        <classname><ulink url="http://static.springsource.org/spring-amqp/docs/latest_ga/api/org/springframework/amqp/rabbit/core/RabbitTemplate.html">RabbitTemplate</ulink></classname>,
        it will autodetect a thread-bound Channel and automatically participate
        in it.
      </para>
      <para>
        With Java Configuration you can setup a new RabbitTransactionManager
        using:
      </para>
      <programlisting language="java"><![CDATA[@Bean
public RabbitTransactionManager rabbitTransactionManager() {
    return new RabbitTransactionManager(connectionFactory);
}]]></programlisting>
      <para>
        If you prefer using XML configuration, declare the following bean in your
        XML Application Context file:
      </para>
      <programlisting language="xml"><![CDATA[<bean id="rabbitTxManager"
      class="org.springframework.amqp.rabbit.transaction.RabbitTransactionManager">
    <property name="connectionFactory" ref="connectionFactory"/>
</bean>]]></programlisting>
    </section>
  </section>

  <section id="containerAttributes">
    <title>Message Listener Container Configuration</title>

    <para>There are quite a few options for configuring a
    <classname>SimpleMessageListenerContainer</classname> related to
    transactions and quality of service, and some of them interact with each
    other.</para>

    <para>The table below shows the container property names and their
    equivalent attribute names (in parentheses) when using the namespace to configure a
    <code>&lt;rabbit:message-listener-container/&gt;</code></para>. Some
    properties are not exposed by the namespace; indicated by <code>N/A</code> for
    the attribute.

    <para><table>
        <title>Configuration options for a message listener container</title>

        <tgroup cols="2">
        <colspec colnum="1"  colname="col01" colwidth="2*"/>
        <colspec colnum="2"  colname="col02" colwidth="3*" align="left"/>
          <thead>
            <row>
              <entry><literallayout>Property
(Attribute)</literallayout></entry>
              <entry>Description</entry>
            </row>
          </thead>

          <tbody>
            <row>
              <entry><literallayout>channelTransacted
(channel-transacted)</literallayout></entry>

              <entry>Boolean flag to signal that all messages should be
              acknowledged in a transaction (either manually or
              automatically)</entry>
            </row>

            <row>
              <entry><literallayout>acknowledgeMode
(acknowledge)</literallayout></entry>

              <entry><literal>NONE</literal> = no acks will be sent
              (incompatible with
              <literal>channelTransacted=true</literal>). RabbitMQ calls this
              "autoack" because the broker assumes all messages are acked
              without any action from the consumer. MANUAL = the listener must
              acknowledge all messages by calling
              <code>Channel.basicAck()</code>. AUTO = the container will
              acknowledge the message automatically, unless the
              <interfacename>MessageListener</interfacename> throws an
              exception. Note that
              <literal>acknowledgeMode</literal> is complementary to
              channelTransacted - if the channel is transacted then the broker
              requires a commit notification in addition to the ack.
              This is the default mode.
              See also <code>txSize</code>.</entry>
            </row>

            <row>
              <entry><literallayout>transactionManager
(transaction-manager)</literallayout></entry>

              <entry>External transaction manager for the operation of the
              listener. Also complementary to channelTransacted - if the
              <classname>Channel</classname> is transacted then its
              transaction will be synchronized with the external
              transaction.</entry>
            </row>

            <row>
              <entry><literallayout>prefetchCount
(prefetch)</literallayout></entry>

              <entry>The number of messages to accept from the broker in one
              socket frame. The higher this is the faster the messages can be
              delivered, but the higher the risk of non-sequential processing.
              Ignored if the <literal>acknowledgeMode</literal> is
              NONE. This will be increased, if necessary, to match the
              <code>txSize</code>.</entry>
            </row>

            <row>
              <entry><literallayout>shutdownTimeout
(N/A)</literallayout></entry>

              <entry>When a container shuts down (e.g. if its enclosing
              <classname>ApplicationContext</classname> is closed) it waits
              for in-flight messages to be processed up to this limit.
              Defaults to 5 seconds. After the limit is reached, if the
              channel is not transacted messages will be discarded.</entry>
            </row>

            <row>
              <entry><literallayout>txSize
(transaction-size)</literallayout></entry>

              <entry>When used with <code>acknowledgeMode</code> AUTO,
              the container will attempt to process up to
              this number of messages before sending an ack (waiting for each one up
              to the receive timeout setting). This is also when a
              transactional channel is committed. If the <code>prefetchCount</code>
              is less than the <code>txSize</code>, it will be increased
              to match the <code>txSize</code>.</entry>
            </row>

            <row>
              <entry><literallayout>receiveTimeout
(receive-timeout)</literallayout></entry>

              <entry>The maximum time to wait for each message. If
              acknowledgeMode=NONE this has very little effect -
              the container just spins round and asks for another message. It
              has the biggest effect for a transactional
              <classname>Channel</classname> with <code>txSize &gt; 1</code>,
              since it can cause messages already consumed not to be
              acknowledged until the timeout expires.</entry>
            </row>

            <row>
              <entry><literallayout>autoStartup
(auto-startup)</literallayout></entry>

              <entry>Flag to indicate that the container should start when the
              <classname>ApplicationContext</classname> does (as part of the
              <classname>SmartLifecycle</classname> callbacks which happen
              after all beans are initialized). Defaults to true, but set it
              to false if your broker might not be available on startup, and
              then call <code>start()</code> later manually when you know the
              broker is ready.</entry>
            </row>

            <row>
              <entry><literallayout>phase
(phase)</literallayout></entry>

              <entry>When autoStartup is true, the lifecycle phase within
              which this container should start and stop. The lower the
              value the earlier this container will start and the later it
              will stop. The default is Integer.MAX_VALUE meaning the
              container will start as late as possible and stop as
              soon as possible.</entry>
            </row>

            <row>
              <entry><literallayout>adviceChain
(advice-chain)</literallayout></entry>

              <entry>An array of AOP Advice to apply to the listener
              execution. This can be used to apply additional cross cutting
              concerns such as automatic retry in the event of broker death.
              Note that simple re-connection after an AMQP error is handled by
              the <classname>CachingConnectionFactory</classname>, as long as
              the broker is still alive.</entry>
            </row>

            <row>
              <entry><literallayout>taskExecutor
(task-executor)</literallayout></entry>

              <entry>A reference to a Spring TaskExecutor (or standard JDK 1.5+
              Executor) for executing listener invokers. Default is a
              SimpleAsyncTaskExecutor, using internally managed threads.</entry>
            </row>

            <row>
              <entry><literallayout>errorHandler
(error-handler)</literallayout></entry>

              <entry>A reference to an ErrorHandler strategy for handling any
              uncaught Exceptions that may occur during the execution of the
              MessageListener.</entry>
            </row>

            <row>
              <entry><literallayout>concurrentConsumers
(concurrency)</literallayout></entry>

              <entry>The number of concurrent consumers to initially start for each
              listener. See <xref linkend="listener-concurrency"/>.</entry>
            </row>

            <row>
              <entry><literallayout>maxConcurrentConsumers
(max-concurrency)</literallayout></entry>

              <entry>The maximum number of concurrent consumers to start, if needed,
              on demand. Must be greater than or equal to 'concurrentConsumers'.
              See <xref linkend="listener-concurrency"/>.</entry>
            </row>

            <row>
              <entry><literallayout>startConsumerMinInterval
(min-start-interval)</literallayout></entry>

              <entry>The time in milliseconds which must elapse before each new consumer
              is started on demand. See <xref linkend="listener-concurrency"/>.
              Default 10000 (10 seconds).</entry>
            </row>

            <row>
              <entry><literallayout>stopConsumerMinInterval
(min-stop-interval)</literallayout></entry>

              <entry>The time in milliseconds which must elapse before a consumer
              is stopped, since the last consumer was stopped, when an idle consumer
              is detected. See <xref linkend="listener-concurrency"/>.
              Default 60000 (1 minute).</entry>
            </row>

            <row>
              <entry><literallayout>consecutiveActiveTrigger
(min-consecutive-active)</literallayout></entry>

              <entry>The minimum number of consecutive messages received by a consumer,
              without a receive timeout occurring, when considering starting a new
              consumer.  Also impacted by 'txSize'.
              See <xref linkend="listener-concurrency"/>. Default 10.</entry>
            </row>

            <row>
              <entry><literallayout>consecutiveIdleTrigger
(min-consecutive-idle)</literallayout></entry>

              <entry>The minimum number of receive timeouts a consumer must experience
              before considering stopping a consumer. Also impacted by 'txSize'.
              See <xref linkend="listener-concurrency"/>. Default 10.
              .</entry>
            </row>

            <row>
              <entry><literallayout>connectionFactory
(connection-factory)</literallayout></entry>

              <entry>A reference to the connectionFactory; when configuring
              using the XML namespace, the default referenced bean name
              is "rabbitConnectionFactory".</entry>
            </row>

            <row>
              <entry><literallayout>defaultRequeueRejected
(requeue-rejected)</literallayout></entry>

              <entry>Determines whether messages that are
              rejected because the listener
              threw an exception should be requeued or not. Default 'true'.</entry>
            </row>
          </tbody>
        </tgroup>
      </table></para>
  </section>

  <section id="listener-concurrency">
    <title>Listener Concurrency</title>

    <para>
      By default, the listener container will start a single consumer which
      will receive messages from the queue(s).
    </para>
    <para>
      When examining the table in the previous section, you will see a number
      of properties/attributes that control concurrency. The simplest is
      <code>concurrentConsumers</code>, which simply creates that (fixed) number
      of consumers which will concurrently process messages.
    </para>
    <para>
      Prior to <emphasis>version 1.3.0</emphasis>, this was the only setting available
      and the container had to be stopped and started again to change the setting.
    </para>
    <para>
      Since <emphasis>version 1.3.0</emphasis>, you can now dynamically
      adjust the <code>concurrentConsumers</code> property. If it is
      changed while the container is running, consumers will be added or
      removed as necessary to adjust to the new setting.
    </para>
    <para>
      In addition, a new property <code>maxConcurrentConsumers</code> has been
      added and the container will dynamically adjust the concurrency based on
      workload. This works in conjunction with four additional properties:
      <code>consecutiveActiveTrigger</code>, <code>startConsumerMinInterval</code>,
      <code>consecutiveIdleTrigger</code>, <code>stopConsumerMinInterval</code>. With
      the default settings, the algorithm to increase consumers works as follows:
    </para>
    <para>
      If the <code>maxConcurrentConsumers</code> has not been reached and an existing
      consumer is active for 10 consecutive cycles AND at least 10 seconds
      has elapsed since the last consumer was started, a new consumer is started.
      A consumer is considered active if it received at least one message in
      <code>txSize</code> * <code>receiveTimeout</code> milliseconds.
    </para>
    <para>
      With the default settings, the algorithm to decrease consumers works as follows:
    </para>
    <para>
      If there are more than <code>concurrentConsumers</code> running and a consumer
      detects 10 consecutive timeouts (idle) AND the last consumer was stopped at
      least 60 seconds ago, a consumer will be stopped. The timeout depends on the
      <code>receiveTimeout</code> and the <code>txSize</code> properties. A consumer
      is considered idle if it receives no messages in <code>txSize</code> *
      <code>receiveTimeout</code> milliseconds. So, with the
      default timeout (1 second) and a <code>txSize</code> of 4, stopping a consumer
      will be considered after 40 seconds of idle time (4 timeouts correspond to 1
      idle detection).
    </para>
    <note>
      Practically, consumers will only be stopped if the whole container is idle for
      some time. This is because the broker will share its work across all the active
      consumers.
    </note>
  </section>

  <section>
    <title>Resilience: Recovering from Errors and Broker Failures</title>

    <para>Some of the key (and most popular) high-level features that
    Spring AMQP provides are to do with recovery and automatic
    re-connection in the event of a protocol error or broker failure.
    We have seen all the relevant components already in this guide,
    but it should help to bring them all together here and call out
    the features and recovery scenarios individually.</para>

    <para>The primary reconnection features are enabled by the
    <classname>CachingConnectionFactory</classname> itself.
    It is also often beneficial to use the <classname>RabbitAdmin</classname>
    auto-declaration features. In addition, if you care about
    guaranteed delivery, you probably also need to use the
    <code>channelTransacted</code> flag in
    <classname>RabbitTemplate</classname> and
    <classname>SimpleMessageListenerContainer</classname> and also the
    <code>AcknowledgeMode.AUTO</code> (or manual if you do the acks
    yourself) in the
    <classname>SimpleMessageListenerContainer</classname>.</para>

    <section id="automatic-declaration">
      <title>Automatic Declaration of Exchanges, Queues and
      Bindings</title>

      <para>The <classname>RabbitAdmin</classname> component can
      declare exchanges, queues and bindings on startup.  It does this
      lazily, through a <classname>ConnectionListener</classname>, so
      if the broker is not present on startup it doesn't matter.  The
      first time a <classname>Connection</classname> is used (e.g. by
      sending a message) the listener will fire and the admin features
      will be applied.  A further benefit of doing the auto
      declarations in a listener is that if the connection is dropped
      for any reason (e.g. broker death, network glitch, etc.) they
      will be applied again the next time they are needed.</para>

	  <note>
		Queues declared this way must have fixed names; either explicitly
		declared, or generated by the framework for <classname>AnonymousQueue</classname>s.
		Anonymous queues are non-durable, exclusive, and auto-delete.
	  </note>
	  <important>
		Automatic declaration is only performed when the
		<classname>CachingConnectionFactory</classname> cache mode
		is <code>CHANNEL</code> (the default). This limitation exists
		because exlusive and auto-delete queues are bound to the
		connection.
	  </important>
    </section>

    <section>
      <title>Failures in Synchronous Operations and Options for Retry</title>

      <para>If you lose your connection to the broker in a synchronous
      sequence using <classname>RabbitTemplate</classname> (for
      instance), then Spring AMQP will throw an
      <classname>AmqpException</classname> (usually but not always
      <classname>AmqpIOException</classname>).  We don't try to hide
      the fact that there was a problem, so you have to be able to
      catch and respond to the exception.  The easiest thing to do if
      you suspect that the connection was lost, and it wasn't your
      fault, is to simply try the operation again.  You can do this
      manually, or you could look at using Spring Retry to handle the
      retry (imperatively or declaratively).</para>

      <para>Spring Retry provides a couple of AOP interceptors and a
      great deal of flexibility to specify the parameters of the retry
      (number of attempts, exception types, backoff algorithm etc.).
      Spring AMQP also provides some convenience factory beans for
      creating Spring Retry interceptors in a convenient form for AMQP
      use cases, with strongly typed callback interfaces for you to
      implement custom recovery logic.  See the Javadocs and
      properties of
      <classname>StatefulRetryOperationsInterceptor</classname> and
      <classname>StatelessRetryOperationsInterceptor</classname> for
      more detail.  Stateless retry is appropriate if there is no
      transaction or if a transaction is started inside the retry
      callback.  Note that stateless retry is simpler to configure and
      analyse than stateful retry, but it is not usually appropriate
      if there is an ongoing transaction which must be rolled back or
      definitely is going to roll back.  A dropped connection in the
      middle of a transaction should have the same effect as a
      rollback, so for reconnection where the transaction is started
      higher up the stack, stateful retry is usually the best
      choice.</para>

    </section>

    <section id="async-listeners">
      <title>Message Listeners and the Asynchronous Case</title>

      <para>If a <classname>MessageListener</classname> fails because
      of a business exception, the exception is handled by the message
      listener container and then it goes back to listening for
      another message.  If the failure is caused by a dropped
      connection (not a business exception), then the consumer that is
      collecting messages for the listener has to be cancelled and
      restarted.  The
      <classname>SimpleMessageListenerContainer</classname> handles
      this seamlessly, and it leaves a log to say that the listener is
      being restarted.  In fact it loops endlessly trying to restart
      the consumer, and only if the consumer is very badly behaved
      indeed will it give up.  One side effect is that if the broker
      is down when the container starts, it will just keep trying
      until a connection can be established.</para>

      <para>Business exception handling, as opposed to protocol errors
      and dropped connections, might need more thought and some custom
      configuration, especially if transactions and/or container acks
      are in use.  Prior to 2.8.x, RabbitMQ had no definition of dead letter behaviour, so
      by default a message that is rejected or rolled back because of
      a business exception can be redelivered ad infinitum.  To put a
      limit in the client on the number of re-deliveries, one
      choice is a
      <classname>StatefulRetryOperationsInterceptor</classname> in the
      advice chain of the listener.  The interceptor can have a
      recovery callback that implements a custom dead letter action:
      whatever is appropriate for your particular environment.</para>

      <para>Another alternative is to set the container's rejectRequeued
      property to false. This causes all failed messages to be discarded.
      When using RabbitMQ 2.8.x or higher, this also facilitates
      delivering the message to a Dead Letter Exchange.</para>

      <para>Or, you can throw a <classname>AmqpRejectAndDontRequeueException</classname>;
      this prevents message requeuing, regardless of the setting of the
      rejectRequeued property.</para>

      <para>Often, a combination of both techniques will be used. Use a
      <classname>StatefulRetryOperationsInterceptor</classname> in the
      advice chain, where it's <classname>MessageRecover</classname>
      throws an <classname>AmqpRejectAndDontRequeueException</classname>.
      The <classname>MessageRecover</classname> is called when all
      retries have been exhausted. The default
      <classname>MessageRecoverer</classname> simply consumes the
      errant message and emits a WARN message. In which case,
      the message is ACK'd and won't be sent to the Dead Letter
      Exchange, if any.</para>

      <para></para>
    </section>

    <section>
      <title>Exception Classification for Retry</title>
	</section>
	<para>
		Spring Retry has a great deal of flexibility for determining which
		exceptions can invoke retry. The default configuration will retry
		for all exceptions. Given that user exceptions will be wrapped in
		a <classname>ListenerExecutionFailedException</classname> we need
		to ensure that the classification examines the exception causes.
		The default classifier just looks at the top level exception.
	</para>
	<para>
		Since <emphasis>Spring Retry 1.0.3</emphasis>, the
		<classname>BinaryExceptionClassifier</classname> has a property
		<code>traverseCauses</code> (default <code>false</code>). When
		<code>true</code> it will traverse exception causes until it
		finds a match or there is no cause.
	</para>
	<para>
		To use this classifier for retry, use a <classname>SimpleRetryPolicy</classname>
		created with the constructor that takes the max attempts, the
		<interfacename>Map</interfacename> of <classname>Exception</classname>s
		and the boolean (traverseCauses), and inject this policy into the
		<classname>RetryTemplate</classname>.
	</para>
  </section>

  <section>
	<title>Debugging</title>
	<para>
		Spring AMQP provides extensive logging, especially at <code>DEBUG</code> level.
	</para>
	<para>
		If you wish to monitor the AMQP protocol between the application and broker, you could
		use a tool such as WireShark, which has a plugin to decode the protocol. Alternatively
		the RabbitMQ java client comes with a very useful class <classname>Tracer</classname>.
		When run as a <code>main</code>, by default, it listens on port 5673 and connects
		to port 5672 on localhost. Simply run it, and change your connection factory
		configuration to connect to port 5673 on localhost. It displays the decoded protocol
		on the console. Refer to the <classname>Tracer</classname> javadocs for more information.
	</para>
  </section>

</chapter><|MERGE_RESOLUTION|>--- conflicted
+++ resolved
@@ -256,17 +256,10 @@
     call the <methodname>setChannelCacheSize()</methodname> method here as well.</para>
 	<para>
 		Starting with <emphasis>version 1.3</emphasis>, the <classname>CachingConnectionFactory</classname>
-<<<<<<< HEAD
-		can be configured to cache connections together with their channels. In this case, each call to
-		<code>createConnection()</code> creates a new connection (or retrieves an idle one from the cache).
-		Closing a connection returns it to the cache (if the cache size has not been reached).
-		Channels created on such connections are cached too. This might be
-=======
 		can be configured to cache connections as well as just channels. In this case, each call to
 		<code>createConnection()</code> creates a new connection (or retrieves an idle one from the cache).
 		Closing a connection returns it to the cache (if the cache size has not been reached).
 		Channels created on such connections are cached too. The use of separate connections might be
->>>>>>> eebb190f
 		useful in some environments, such as consuming from an HA cluster, in conjunction with a load balancer, to
 		connect to different cluster members.
 	</para>
